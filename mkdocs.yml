--- conflicted
+++ resolved
@@ -11,11 +11,8 @@
   - Usage:
       - Benchmarking Guide: benchmarking.md
       - Tokenizers:
-<<<<<<< HEAD
           - Stanza: docs/tokenizer/stanza.md
-=======
           - ThaiTokenizer: docs/tokenizer/thai_tokenizer.md
->>>>>>> 3b1ca518
       - Meta:
         - Printer: docs/meta/printer.md
       - Featurizers:

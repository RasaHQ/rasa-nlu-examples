<img src="square-logo.svg" width=40 height=40 style="margin: 10px;" align="right">

# Rasa NLU Examples

This repository contains some example components meant for educational and inspirational
purposes. These are components that we open source to encourage experimentation but
these are components that are **not officially supported**. There will be some tests
and some documentation but this is a community project, not something that is part of core Rasa.

<<<<<<< HEAD
## Components
=======
The goal of these tools will be to be compatible with the most recent version of 
rasa only. You may need to point to an older release of the project if you want
it to be compatible with an older version of Rasa. 

# Components
>>>>>>> 0eadce5c

The following components are implemented.

### Meta

#### Printer

**`rasa_nlu_examples.meta.Printer` [docs](docs/meta/printer/)**

This component will print what each featurizer adds to the NLU message. Very useful for debugging.
You can find a tutorial on it [here](https://blog.rasa.com/custom-printer-component/).

### Dense Featurizers

#### FastTextFeaturizer

**`rasa_nlu_examples.featurizers.dense.FastTextFeaturizer` [docs](docs/featurizer/fasttext/)**

These are the pretrained embeddings from FastText, see for more info [here](https://fasttext.cc/).
These are available in 157 languages, see [here](https://fasttext.cc/docs/en/crawl-vectors.html#models).

#### BytePairFeaturizer

**`rasa_nlu_examples.featurizers.dense.BytePairFeaturizer` [docs](docs/featurizer/bytepair/)**

These BytePair embeddings are specialized subword embeddings that are built to be lightweight.
See [this link](https://nlp.h-its.org/bpemb/) for more information. These are available in 227 languages and
you can specify the subword vocabulary size as well as the dimensionality.

## Contributing

You can find the contribution guide [here](/contributing/).<|MERGE_RESOLUTION|>--- conflicted
+++ resolved
@@ -7,15 +7,11 @@
 these are components that are **not officially supported**. There will be some tests
 and some documentation but this is a community project, not something that is part of core Rasa.
 
-<<<<<<< HEAD
 ## Components
-=======
+
 The goal of these tools will be to be compatible with the most recent version of 
 rasa only. You may need to point to an older release of the project if you want
 it to be compatible with an older version of Rasa. 
-
-# Components
->>>>>>> 0eadce5c
 
 The following components are implemented.
 

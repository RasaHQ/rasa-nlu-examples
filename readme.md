# Rasa NLU Examples

<img src="square-logo.svg" width=200 height=200 align="right">

This repository contains Rasa compatible machine learning components. These components
are open sourced in order to encourage experimentation and to quickly offer support to
more tools. By hosting these components here they do not need to go through the same
vetting process as the components in Rasa and we hope that this makes it easier for
people to contribute new ideas.

The components in the repository are **not officially supported**. There will be units tests
as well as documentation but this project should be considered a community project,
not something that is part of core Rasa. If there's a component here that turns out to be
useful to the larger Rasa community then we might port features from this repository to Rasa.

# Contribute

There are many ways you can contribute to this project.

- You can suggest new features.
- You can help review new features.
- You can submit new components.
- You can let us know if there are bugs.
- You can share the results of an experiment you ran using these tools.
- You can let us know if the components in this library help you.

Feel free to start the discussion by opening an issue on this repository. Before submitting code
to the repository it would help if you first create an issue so that the maintainers can disucss
the changes you would like to contribute. A more in-depth contribution guide can be found
[here](https://rasahq.github.io/rasa-nlu-examples/contributing/).

# Compatibility

The goal is to keep this project compatible with the most recent stable Rasa release. You can find
older versions in the github releases.

Currently, this project is compatible with Rasa 1.10. 

# Documentation

You can find the documentation for this project [here](https://rasahq.github.io/rasa-nlu-examples/).

# Features

<<<<<<< HEAD
This project currently supports components for Rasa 1.10.

=======
>>>>>>> e2ca9448
The following components are implemented;

### Meta

- `rasa_nlu_examples.meta.Printer`: a printer that's useful for debugging

### Dense Featurizers

- `rasa_nlu_examples.featurizers.dense.GensimFeaturizer`: custom [Gensim](https://radimrehurek.com/gensim/) embeddings
- `rasa_nlu_examples.featurizers.dense.FastTextFeaturizer`: [FastText](https://fasttext.cc/) embeddings for 157 languages
- `rasa_nlu_examples.featurizers.dense.BytePairFeaturizer`: [BytePair](https://nlp.h-its.org/bpemb/) embeddings for 275 languages

### Tokenizers

- `rasa_nlu_examples.tokenizers.StanzaTokenizer`: a tokenizer that adds lemma/pos features based on [Stanza](https://stanfordnlp.github.io/stanza/) for 63 languages
- `rasa_nlu_examples.tokenizers.ThaiTokenizer`: a Thai tokenizer based on [PyThaiNLP](https://github.com/PyThaiNLP/pythainlp)

# Usage

You can install the examples from this repo via pip;

```
pip install git+https://github.com/RasaHQ/rasa-nlu-examples
```

Once installed you can add tools to your `config.yml` file, here's an example;

```yaml
language: en
pipeline:
- name: WhitespaceTokenizer
- name: CountVectorsFeaturizer
  OOV_token: oov.txt
  token_pattern: (?u)\b\w+\b
- name: CountVectorsFeaturizer
  analyzer: char_wb
  min_ngram: 1
  max_ngram: 4
- name: rasa_nlu_examples.featurizers.dense.BytePairFeaturizer
  lang: en
  vs: 1000
  dim: 25
- name: DIETClassifier
  epochs: 200
```

An example config for using the Thai tokenizer would look like:

```yaml
language: th
pipeline:
  - name: rasa_nlu_examples.tokenizers.ThaiTokenizer
  - name: CountVectorsFeaturizer
  - name: CountVectorsFeaturizer
    analyzer: char_wb
    min_ngram: 1
    max_ngram: 4
  - name: DIETClassifier
    epochs: 200
```

And you can use this file to run benchmarks. From the root folder of the project typically
that means running something like;

```
rasa test nlu --config basic-bytepair-config.yml \
          --cross-validation --runs 1 --folds 2 \
          --out gridresults/basic-bytepair-config
```

# Open an Issue

If you've spotted a bug then you can submit an issue [here](https://github.com/RasaHQ/rasa-nlu-examples/issues).
GitHub issues allow us to keep track of a conversation about this repository and it is the preferred
communication channel for bugs related to this project.

# Compatibility

We aim to support the most recent Rasa version. We try to link older versions below though;

- [version 0.1.3](https://github.com/RasaHQ/rasa-nlu-examples/tree/0.1.3) is the latest release for Rasa 1.10<|MERGE_RESOLUTION|>--- conflicted
+++ resolved
@@ -40,13 +40,14 @@
 
 You can find the documentation for this project [here](https://rasahq.github.io/rasa-nlu-examples/).
 
+# Compatibility
+
+This project currently supports components for Rasa 2.0. For older versions, see the list below. 
+
+- [version 0.1.3](https://github.com/RasaHQ/rasa-nlu-examples/tree/0.1.3) is the latest release for Rasa 1.10
+
 # Features
 
-<<<<<<< HEAD
-This project currently supports components for Rasa 1.10.
-
-=======
->>>>>>> e2ca9448
 The following components are implemented;
 
 ### Meta
@@ -121,10 +122,4 @@
 
 If you've spotted a bug then you can submit an issue [here](https://github.com/RasaHQ/rasa-nlu-examples/issues).
 GitHub issues allow us to keep track of a conversation about this repository and it is the preferred
-communication channel for bugs related to this project.
-
-# Compatibility
-
-We aim to support the most recent Rasa version. We try to link older versions below though;
-
-- [version 0.1.3](https://github.com/RasaHQ/rasa-nlu-examples/tree/0.1.3) is the latest release for Rasa 1.10+communication channel for bugs related to this project.